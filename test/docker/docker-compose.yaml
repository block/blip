version: '3.1'
name: blip
services:
<<<<<<< HEAD
=======
    mysql57:
        image: mysql:5.7.34
        platform: linux/amd64
        command: --default-authentication-plugin=mysql_native_password
        restart: always
        environment:
            - "MYSQL_ROOT_PASSWORD=test"
        ports:
            - "33570:3306"
>>>>>>> 7802ffe9
    mysql80:
        image: mysql:8.0.34
        platform: linux/amd64
        command: --default-authentication-plugin=mysql_native_password
        restart: always
        environment:
            - "MYSQL_ROOT_PASSWORD=test"
        ports:
            - "33800:3306"
<<<<<<< HEAD
    mysql57:
        # "MySQL 5.7.44 is the final release of the MySQL 5.7 series."
        # https://dev.mysql.com/doc/relnotes/mysql/5.7/en/news-5-7-44.html
        image: mysql:5.7.44
=======
    percona57:
        image: percona/percona-server:5.7.35
        platform: linux/amd64
>>>>>>> 7802ffe9
        command: --default-authentication-plugin=mysql_native_password
        restart: always
        environment:
            - "MYSQL_ROOT_PASSWORD=test"
        ports:
            - "33570:3306"<|MERGE_RESOLUTION|>--- conflicted
+++ resolved
@@ -1,10 +1,10 @@
 version: '3.1'
 name: blip
 services:
-<<<<<<< HEAD
-=======
     mysql57:
-        image: mysql:5.7.34
+        # "MySQL 5.7.44 is the final release of the MySQL 5.7 series."
+        # https://dev.mysql.com/doc/relnotes/mysql/5.7/en/news-5-7-44.html
+        image: mysql:5.7.44
         platform: linux/amd64
         command: --default-authentication-plugin=mysql_native_password
         restart: always
@@ -12,7 +12,6 @@
             - "MYSQL_ROOT_PASSWORD=test"
         ports:
             - "33570:3306"
->>>>>>> 7802ffe9
     mysql80:
         image: mysql:8.0.34
         platform: linux/amd64
@@ -21,20 +20,4 @@
         environment:
             - "MYSQL_ROOT_PASSWORD=test"
         ports:
-            - "33800:3306"
-<<<<<<< HEAD
-    mysql57:
-        # "MySQL 5.7.44 is the final release of the MySQL 5.7 series."
-        # https://dev.mysql.com/doc/relnotes/mysql/5.7/en/news-5-7-44.html
-        image: mysql:5.7.44
-=======
-    percona57:
-        image: percona/percona-server:5.7.35
-        platform: linux/amd64
->>>>>>> 7802ffe9
-        command: --default-authentication-plugin=mysql_native_password
-        restart: always
-        environment:
-            - "MYSQL_ROOT_PASSWORD=test"
-        ports:
-            - "33570:3306"+            - "33800:3306"